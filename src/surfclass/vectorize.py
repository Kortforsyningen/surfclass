from osgeo import gdal, ogr
import numpy as np
from surfclass import Bbox

# https://gist.github.com/AsgerPetersen/9642444

class_map = {1: "xxx", 2: "yyy", 3: "zzz"}


def bbox_to_ogr_polygon(bbox):
    xmin, ymin, xmax, ymax = bbox
    ring = ogr.Geometry(ogr.wkbLinearRing)
    ring.AddPoint(xmin, ymin)
    ring.AddPoint(xmax, ymin)
    ring.AddPoint(xmax, ymax)
    ring.AddPoint(xmin, ymax)
    ring.AddPoint(xmin, ymin)
    poly = ogr.Geometry(ogr.wkbPolygon)
    poly.AddGeometry(ring)
    return poly


<<<<<<< HEAD
class StatsCalculator:
=======
class MaskedRasterReader:
    """Reads part of a raster defined by a polygon into a masked 2D array"""

    def __init__(self, raster_path):
        self._ds = gdal.Open(str(raster_path), gdal.GA_ReadOnly)
        assert self._ds, "Could not open raster"
        self._band = self._ds.GetRasterBand(1)
        self._bbox = None
        self._srs = None
        self.geotransform = self._ds.GetGeoTransform()
        self.nodata = self._band.GetNoDataValue()

        # Memory drivers
        self._ogr_mem_drv = ogr.GetDriverByName("Memory")
        self._gdal_mem_drv = gdal.GetDriverByName("MEM")

    @property
    def srs(self):
        if self._srs is None:
            srs = osr.SpatialReference()
            srs.ImportFromWkt(self._ds.GetProjection())
            self._srs = srs
        return self._srs

    @property
    def bbox(self):
        if self._bbox is None:
            xmin = self.geotransform[0]
            ymax = self.geotransform[3]
            width = self.geotransform[1] * self._ds.RasterXSize
            height = self.geotransform[5] * self._ds.RasterYSize
            xmax = xmin + width
            ymin = ymax + height
            self._bbox = Bbox(xmin, ymin, xmax, ymax)
        return self._bbox

    def bbox_to_pixel_window(self, bbox):
        xmin, ymin, xmax, ymax = bbox
        originX, pixel_width, _, originY, _, pixel_height = self.geotransform
        x1 = int((xmin - originX) / pixel_width)
        x2 = int((xmax - originX) / pixel_width + 0.5)
        y1 = int((ymax - originY) / pixel_height)
        y2 = int((ymin - originY) / pixel_height + 0.5)
        xsize = x2 - x1
        ysize = y2 - y1
        return (x1, y1, xsize, ysize)

    def read_masked(self, geom):
        if not isinstance(geom, ogr.Geometry):
            raise TypeError("Must be OGR geometry")
        mem_type = geom.GetGeometryType()
        ogr_env = geom.GetEnvelope()
        geom_bbox = Bbox(ogr_env[0], ogr_env[2], ogr_env[1], ogr_env[3])
        src_offset = self.bbox_to_pixel_window(geom_bbox)
        if src_offset[2] <= 0 or src_offset[3] <= 0:
            return np.ma.empty(shape=(0, 0))
        src_array = self._band.ReadAsArray(*src_offset)
        # calculate new geotransform of the feature subset
        new_gt = (
            (self.geotransform[0] + (src_offset[0] * self.geotransform[1])),
            self.geotransform[1],
            0.0,
            (self.geotransform[3] + (src_offset[1] * self.geotransform[5])),
            0.0,
            self.geotransform[5],
        )

        # Create a temporary vector layer in memory
        mem_ds = self._ogr_mem_drv.CreateDataSource("out")
        mem_layer = mem_ds.CreateLayer("mem_lyr", geom.GetSpatialReference(), mem_type)
        mem_feature = ogr.Feature(mem_layer.GetLayerDefn())
        mem_feature.SetGeometry(geom)
        mem_layer.CreateFeature(mem_feature)

        # Rasterize the feature
        mem_raster_ds = self._gdal_mem_drv.Create(
            "", src_offset[2], src_offset[3], 1, gdal.GDT_Byte
        )
        mem_raster_ds.SetProjection(self._ds.GetProjection())
        mem_raster_ds.SetGeoTransform(new_gt)
        # Burn 1 inside our feature
        gdal.RasterizeLayer(mem_raster_ds, [1], mem_layer, burn_values=[1])
        rasterized_array = mem_raster_ds.ReadAsArray()

        # Mask the source data array with our current feature mask
        masked = np.ma.MaskedArray(src_array, mask=np.logical_not(rasterized_array))
        return masked


class ClassCounter:
>>>>>>> cb8a8f1e
    def __init__(self, featurereader, maskedrasterreader, outputlayer, classes):
        self._featurereader = featurereader
        self._rasterreader = maskedrasterreader
        self._outlyr = outputlayer
        self._classmap = (
            classes if isinstance(classes, dict) else {x: f"class_{x}" for x in classes}
        )
        self._class_field_index = None
        self._total_field = "total_count"
        self._total_field_index = None
        self._zero_counts = {x: 0 for x in self._classmap}

    def process(self):
        self._add_fields()
        vdefn = self._outlyr.GetLayerDefn()
        for f in self._featurereader:
            all_classes = dict(self._zero_counts)
            class_counts = self._count_classes_inside(f.geometry())
            # Add zero counts for classes not seen
            all_classes.update(class_counts)
            outfeat = ogr.Feature(vdefn)
            outfeat.SetFrom(f)
            total_count = 0
            for class_id, count in all_classes.items():
                total_count += count
                try:
                    field_id = self._class_field_index[class_id]
                    outfeat.SetFieldInteger64(field_id, count)
                except KeyError:
                    pass
            outfeat.SetFieldInteger64(self._total_field_index, total_count)
            self._outlyr.CreateFeature(outfeat)

    def _add_fields(self):
        self._class_field_index = {}
        vdefn = self._outlyr.GetLayerDefn()
        for class_id, name in self._classmap.items():
            # has the field been created already?
            field_index = vdefn.GetFieldIndex(name)
            if field_index < 0:
                # Create field
                fd = ogr.FieldDefn(name, ogr.OFTInteger64)
                self._outlyr.CreateField(fd)
                field_index = vdefn.GetFieldIndex(name)
            assert field_index >= 0, "Could not create field %s" % name
            self._class_field_index[class_id] = field_index
        # Field for total count
        field_index = vdefn.GetFieldIndex(self._total_field)
        if field_index < 0:
            # Create field
            fd = ogr.FieldDefn(self._total_field, ogr.OFTInteger64)
            self._outlyr.CreateField(fd)
            self._total_field_index = vdefn.GetFieldIndex(self._total_field)
            field_index = vdefn.GetFieldIndex(self._total_field)
        assert field_index >= 0, "Could not create field %s" % self._total_field

    def _count_classes_inside(self, geom):
        masked_data = self._rasterreader.read_masked(geom)
        # Ok, now count classes (including nodata):
        unique, counts = np.unique(masked_data.compressed(), return_counts=True)
        class_counts = dict(zip(unique, counts))
        return class_counts


class FeatureReader:
    def __init__(self, datasource, layer=None):
        self.ds = (
            datasource
            if isinstance(datasource, ogr.DataSource)
            else ogr.Open(str(datasource), gdal.GA_ReadOnly)
        )
        assert self.ds, "Could not open OGR datasource: %s" % datasource
        self.lyr = (
            layer
            if isinstance(layer, ogr.Layer)
            else (self.ds.GetLayerByName(layer) if layer else self.ds.GetLayer(0))
        )
        assert self.lyr, "Could not open datasource layer %s" % layer
        self.schema = self.lyr.GetLayerDefn()
        self.srs = self.schema.GetGeomFieldDefn(0).srs
        self._clip = False
        self._bbox_filter = None
        self._clip_geom = None

    def set_bbox_filter(self, bbox, clip=False):
        self._clip = clip
        self._bbox_filter = Bbox(*bbox) if bbox else None
        if not bbox:
            # Unset filter
            self.lyr.SetSpatialFilter(None)
        else:
            self.lyr.SetSpatialFilterRect(*bbox)
            if clip:
                self._clip_geom = bbox_to_ogr_polygon(bbox)
                self._clip_geom.AssignSpatialReference(self.srs)
        self.reset_reading()

    def reset_reading(self):
        self.lyr.ResetReading()

    def __iter__(self):
        return self

    def __next__(self):
        feat = self.lyr.GetNextFeature()
        if feat is None:
            raise StopIteration
        if self._clip:
            intersection = feat.geometry().Intersection(self._clip_geom)
            if intersection.IsEmpty():
                return self.__next__()
            feat.SetGeometryDirectly(intersection)
        return feat


def open_or_create_destination_datasource(dst_ds_name, dst_format=None, dsco=None):
    dst_ds = ogr.Open(dst_ds_name, update=1)
    if dst_ds is None:
        dst_ds = ogr.Open(dst_ds_name)
        if dst_ds is not None:
            raise Exception(
                'Output datasource "%s" exists, but cannot be opened in update mode'
                % dst_ds
            )
        drv = ogr.GetDriverByName(dst_format)
        if drv is None:
            raise Exception("Cannot find driver %s" % dst_format)
        dst_ds = drv.CreateDataSource(dst_ds_name, options=dsco or [])
        if dst_ds is None:
            raise Exception("Cannot create datasource '%s'" % dst_ds_name)
    return dst_ds


def open_or_create_similar_layer(src_lyr, dst_ds, dst_lyr_name=None, lco=None):
    if dst_lyr_name is None:
        count = dst_ds.GetLayerCount()
        if count > 1:
            raise Exception(
                "Destination datasource has multiple layers. Layername must be specified"
            )
        if count == 1:
            lyr = dst_ds.GetLayer(0)
        else:
            lyr = dst_ds.CreateLayer(
                "surfclass", src_lyr.GetSpatialRef(), src_lyr.GetGeomType(), lco or []
            )
            copy_fields(src_lyr, lyr)
    else:
        lyr = dst_ds.GetLayer(dst_lyr_name)
        if lyr is None:
            lyr = dst_ds.CreateLayer(
                dst_lyr_name, src_lyr.GetSpatialRef(), src_lyr.GetGeomType(), lco or []
            )
            if lyr is None:
                raise Exception('Could not create layer "%s"' % dst_lyr_name)
            copy_fields(src_lyr, lyr)
    return lyr


def copy_fields(src_lyr, dst_lyr):
    layer_defn = src_lyr.GetLayerDefn()
    for idx in range(layer_defn.GetFieldCount()):
        fld_defn = layer_defn.GetFieldDefn(idx)
        if dst_lyr.CreateField(fld_defn) != 0:
            raise Exception(
                'Cannot create field "%s" in layer "%s"'
                % (fld_defn.GetName(), dst_lyr.GetName())
            )<|MERGE_RESOLUTION|>--- conflicted
+++ resolved
@@ -19,101 +19,8 @@
     poly.AddGeometry(ring)
     return poly
 
-
-<<<<<<< HEAD
+ 
 class StatsCalculator:
-=======
-class MaskedRasterReader:
-    """Reads part of a raster defined by a polygon into a masked 2D array"""
-
-    def __init__(self, raster_path):
-        self._ds = gdal.Open(str(raster_path), gdal.GA_ReadOnly)
-        assert self._ds, "Could not open raster"
-        self._band = self._ds.GetRasterBand(1)
-        self._bbox = None
-        self._srs = None
-        self.geotransform = self._ds.GetGeoTransform()
-        self.nodata = self._band.GetNoDataValue()
-
-        # Memory drivers
-        self._ogr_mem_drv = ogr.GetDriverByName("Memory")
-        self._gdal_mem_drv = gdal.GetDriverByName("MEM")
-
-    @property
-    def srs(self):
-        if self._srs is None:
-            srs = osr.SpatialReference()
-            srs.ImportFromWkt(self._ds.GetProjection())
-            self._srs = srs
-        return self._srs
-
-    @property
-    def bbox(self):
-        if self._bbox is None:
-            xmin = self.geotransform[0]
-            ymax = self.geotransform[3]
-            width = self.geotransform[1] * self._ds.RasterXSize
-            height = self.geotransform[5] * self._ds.RasterYSize
-            xmax = xmin + width
-            ymin = ymax + height
-            self._bbox = Bbox(xmin, ymin, xmax, ymax)
-        return self._bbox
-
-    def bbox_to_pixel_window(self, bbox):
-        xmin, ymin, xmax, ymax = bbox
-        originX, pixel_width, _, originY, _, pixel_height = self.geotransform
-        x1 = int((xmin - originX) / pixel_width)
-        x2 = int((xmax - originX) / pixel_width + 0.5)
-        y1 = int((ymax - originY) / pixel_height)
-        y2 = int((ymin - originY) / pixel_height + 0.5)
-        xsize = x2 - x1
-        ysize = y2 - y1
-        return (x1, y1, xsize, ysize)
-
-    def read_masked(self, geom):
-        if not isinstance(geom, ogr.Geometry):
-            raise TypeError("Must be OGR geometry")
-        mem_type = geom.GetGeometryType()
-        ogr_env = geom.GetEnvelope()
-        geom_bbox = Bbox(ogr_env[0], ogr_env[2], ogr_env[1], ogr_env[3])
-        src_offset = self.bbox_to_pixel_window(geom_bbox)
-        if src_offset[2] <= 0 or src_offset[3] <= 0:
-            return np.ma.empty(shape=(0, 0))
-        src_array = self._band.ReadAsArray(*src_offset)
-        # calculate new geotransform of the feature subset
-        new_gt = (
-            (self.geotransform[0] + (src_offset[0] * self.geotransform[1])),
-            self.geotransform[1],
-            0.0,
-            (self.geotransform[3] + (src_offset[1] * self.geotransform[5])),
-            0.0,
-            self.geotransform[5],
-        )
-
-        # Create a temporary vector layer in memory
-        mem_ds = self._ogr_mem_drv.CreateDataSource("out")
-        mem_layer = mem_ds.CreateLayer("mem_lyr", geom.GetSpatialReference(), mem_type)
-        mem_feature = ogr.Feature(mem_layer.GetLayerDefn())
-        mem_feature.SetGeometry(geom)
-        mem_layer.CreateFeature(mem_feature)
-
-        # Rasterize the feature
-        mem_raster_ds = self._gdal_mem_drv.Create(
-            "", src_offset[2], src_offset[3], 1, gdal.GDT_Byte
-        )
-        mem_raster_ds.SetProjection(self._ds.GetProjection())
-        mem_raster_ds.SetGeoTransform(new_gt)
-        # Burn 1 inside our feature
-        gdal.RasterizeLayer(mem_raster_ds, [1], mem_layer, burn_values=[1])
-        rasterized_array = mem_raster_ds.ReadAsArray()
-
-        # Mask the source data array with our current feature mask
-        masked = np.ma.MaskedArray(src_array, mask=np.logical_not(rasterized_array))
-        return masked
-
-
-class ClassCounter:
->>>>>>> cb8a8f1e
     def __init__(self, featurereader, maskedrasterreader, outputlayer, classes):
         self._featurereader = featurereader
         self._rasterreader = maskedrasterreader
